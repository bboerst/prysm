package kv

import (
	"bytes"
	"context"
	"math"

	"github.com/pkg/errors"
	ethpb "github.com/prysmaticlabs/ethereumapis/eth/v1alpha1"
	"github.com/prysmaticlabs/prysm/beacon-chain/core/helpers"
	"github.com/prysmaticlabs/prysm/beacon-chain/state"
	pb "github.com/prysmaticlabs/prysm/proto/beacon/p2p/v1"
	"github.com/prysmaticlabs/prysm/shared/bytesutil"
<<<<<<< HEAD
	"github.com/prysmaticlabs/prysm/shared/params"
	"github.com/sirupsen/logrus"
=======
	log "github.com/sirupsen/logrus"
>>>>>>> 5995d239
	bolt "go.etcd.io/bbolt"
	"go.opencensus.io/trace"
)

// StateByRoot retrieves the state using input block root.
func (s *Store) StateByRoot(ctx context.Context, blockRoot [32]byte) (*state.BeaconState, error) {
	ctx, span := trace.StartSpan(ctx, "BeaconDB.StateByRoot")
	defer span.End()

	// Genesis case. If block root is zero hash, short circuit to use genesis cachedState stored in DB.
	if blockRoot == params.BeaconConfig().ZeroHash {
		return s.State(ctx, blockRoot)
	}
	return s.loadStateByRoot(ctx, blockRoot)
}

// StateByRootInitialSync retrieves the state from the DB for the initial syncing phase.
// It assumes initial syncing using a block list rather than a block tree hence the returned
// state is not copied.
// It invalidates cache for parent root because pre state will get mutated.
// Do not use this method for anything other than initial syncing purpose or block tree is applied.
func (s *Store) StateByRootInitialSync(ctx context.Context, blockRoot [32]byte) (*state.BeaconState, error) {
	// Genesis case. If block root is zero hash, short circuit to use genesis state stored in DB.
	if blockRoot == params.BeaconConfig().ZeroHash {
		return s.State(ctx, blockRoot)
	}

	// To invalidate cache for parent root because pre state will get mutated.
	defer s.hotStateCache.delete(blockRoot)

	if s.hotStateCache.has(blockRoot) {
		return s.hotStateCache.getWithoutCopy(blockRoot), nil
	}

	cachedInfo, ok, err := s.epochBoundaryStateCache.getByRoot(blockRoot)
	if err != nil {
		return nil, err
	}
	if ok {
		return cachedInfo.state, nil
	}

	startState, err := s.lastAncestorState(ctx, blockRoot)
	if err != nil {
		return nil, errors.Wrap(err, "could not get ancestor state")
	}
	if startState == nil {
		return nil, errors.New("nil state")
	}
	summary, err := s.stateSummary(ctx, blockRoot)
	if err != nil {
		return nil, errors.Wrap(err, "could not get state summary")
	}
	if startState.Slot() == summary.Slot {
		return startState, nil
	}

	blks, err := s.LoadBlocks(ctx, startState.Slot()+1, summary.Slot, bytesutil.ToBytes32(summary.Root))
	if err != nil {
		return nil, errors.Wrap(err, "could not load blocks")
	}
	startState, err = s.ReplayBlocks(ctx, startState, blks, summary.Slot)
	if err != nil {
		return nil, errors.Wrap(err, "could not replay blocks")
	}

	return startState, nil
}

// StateBySlot retrieves the state using input slot.
func (s *Store) StateBySlot(ctx context.Context, slot uint64) (*state.BeaconState, error) {
	ctx, span := trace.StartSpan(ctx, "BeaconDB.StateBySlot")
	defer span.End()

	return s.loadStateBySlot(ctx, slot)
}

// This loads a beacon state from either the cache or DB then replay blocks up the requested block root.
func (s *Store) loadStateByRoot(ctx context.Context, blockRoot [32]byte) (*state.BeaconState, error) {
	ctx, span := trace.StartSpan(ctx, "BeaconDB.loadStateByRoot")
	defer span.End()

	// First, it checks if the state exists in hot state cache.
	cachedState := s.hotStateCache.get(blockRoot)
	if cachedState != nil {
		return cachedState, nil
	}

	// Second, it checks if the state exits in epoch boundary state cache.
	cachedInfo, ok, err := s.epochBoundaryStateCache.getByRoot(blockRoot)
	if err != nil {
		return nil, err
	}
	if ok {
		return cachedInfo.state, nil
	}

	// Short cut if the cachedState is already in the DB.
	has, err := s.HasState(ctx, blockRoot)
	if err != nil {
		return nil, err
	}
	if has {
		return s.State(ctx, blockRoot)
	}

	summary, err := s.stateSummary(ctx, blockRoot)
	if err != nil {
		return nil, errors.Wrap(err, "could not get state summary")
	}
	targetSlot := summary.Slot

	// Since the requested state is not in caches, start replaying using the last available ancestor state which is
	// retrieved using input block's parent root.
	startState, err := s.lastAncestorState(ctx, blockRoot)
	if err != nil {
		return nil, errors.Wrap(err, "could not get ancestor state")
	}
	if startState == nil {
		return nil, errors.New("unknown boundary state")
	}

	blks, err := s.LoadBlocks(ctx, startState.Slot()+1, targetSlot, bytesutil.ToBytes32(summary.Root))
	if err != nil {
		return nil, errors.Wrap(err, "could not load blocks for hot state using root")
	}

	replayBlockCount.Observe(float64(len(blks)))

	return s.ReplayBlocks(ctx, startState, blks, targetSlot)
}

// This loads a state by slot.
func (s *Store) loadStateBySlot(ctx context.Context, slot uint64) (*state.BeaconState, error) {
	ctx, span := trace.StartSpan(ctx, "BeaconDB.loadStateBySlot")
	defer span.End()

	// Return genesis state if slot is 0.
	if slot == 0 {
		return s.GenesisState(ctx)
	}

	// Gather last saved state, that is where node starts to replay the blocks.
	startState, err := s.lastSavedState(ctx, slot)
	if err != nil {
		return nil, err
	}

	// Gather the last saved block root and the slot number.
	lastValidRoot, lastValidSlot, err := s.lastSavedBlock(ctx, slot)
	if err != nil {
		return nil, errors.Wrap(err, "could not get last valid block for hot state using slot")
	}

	// Load and replay blocks to get the intermediate state.
	replayBlks, err := s.LoadBlocks(ctx, startState.Slot()+1, lastValidSlot, lastValidRoot)
	if err != nil {
		return nil, err
	}

	// If there's no blocks to replay, a node doesn't need to recalculate the start state.
	// A node can simply advance the slots on the last saved state.
	if len(replayBlks) == 0 {
		return s.ReplayBlocks(ctx, startState, replayBlks, slot)
	}

	pRoot := bytesutil.ToBytes32(replayBlks[0].Block.ParentRoot)
	replayStartState, err := s.loadStateByRoot(ctx, pRoot)
	if err != nil {
		return nil, err
	}
	return s.ReplayBlocks(ctx, replayStartState, replayBlks, slot)
}

// State returns the saved state using block's signing root,
// this particular block was used to generate the state.
func (s *Store) State(ctx context.Context, blockRoot [32]byte) (*state.BeaconState, error) {
	ctx, span := trace.StartSpan(ctx, "BeaconDB.State")
	defer span.End()
	var st *pb.BeaconState
	enc, err := s.stateBytes(ctx, blockRoot)
	if err != nil {
		return nil, err
	}

	if len(enc) == 0 {
		return nil, nil
	}

	st, err = createState(ctx, enc)
	if err != nil {
		return nil, err
	}
	return state.InitializeFromProtoUnsafe(st)
}

// GenesisState returns the genesis state in beacon chain.
func (s *Store) GenesisState(ctx context.Context) (*state.BeaconState, error) {
	ctx, span := trace.StartSpan(ctx, "BeaconDB.GenesisState")
	defer span.End()
	var st *pb.BeaconState
	err := s.db.View(func(tx *bolt.Tx) error {
		// Retrieve genesis block's signing root from blocks bucket,
		// to look up what the genesis state is.
		bucket := tx.Bucket(blocksBucket)
		genesisBlockRoot := bucket.Get(genesisBlockRootKey)

		bucket = tx.Bucket(stateBucket)
		enc := bucket.Get(genesisBlockRoot)
		if enc == nil {
			return nil
		}

		var err error
		st, err = createState(ctx, enc)
		return err
	})
	if err != nil {
		return nil, err
	}
	if st == nil {
		return nil, nil
	}
	return state.InitializeFromProtoUnsafe(st)
}

// saveStateDB stores a state to the db using block's signing root which was used to generate the state.
func (s *Store) saveStateDB(ctx context.Context, st *state.BeaconState, blockRoot [32]byte) error {
	ctx, span := trace.StartSpan(ctx, "BeaconDB.SaveState")
	defer span.End()

	return s.SaveStates(ctx, []*state.BeaconState{st}, [][32]byte{blockRoot})
}

// SaveStates stores multiple states to the db using the provided corresponding roots.
func (s *Store) SaveStates(ctx context.Context, states []*state.BeaconState, blockRoots [][32]byte) error {
	ctx, span := trace.StartSpan(ctx, "BeaconDB.SaveStates")
	defer span.End()
	if states == nil {
		return errors.New("nil state")
	}
	var err error
	multipleEncs := make([][]byte, len(states))
	for i, st := range states {
		multipleEncs[i], err = encode(ctx, st.InnerStateUnsafe())
		if err != nil {
			return err
		}
	}

	return s.db.Update(func(tx *bolt.Tx) error {
		bucket := tx.Bucket(stateBucket)
		for i, rt := range blockRoots {
			indicesByBucket := createStateIndicesFromStateSlot(ctx, states[i].Slot())
			if err := updateValueForIndices(ctx, indicesByBucket, rt[:], tx); err != nil {
				return errors.Wrap(err, "could not update DB indices")
			}
			if err := bucket.Put(rt[:], multipleEncs[i]); err != nil {
				return err
			}
		}
		return nil
	})
}

// HasState checks if a state by root exists in the db.
func (s *Store) HasState(ctx context.Context, blockRoot [32]byte) (bool, error) {
	ctx, span := trace.StartSpan(ctx, "BeaconDB.HasState")
	defer span.End()

	has, err := s.HasStateInCache(ctx, blockRoot)
	if err != nil {
		return false, err
	}
	if has {
		return true, nil
	}

	enc, err := s.stateBytes(ctx, blockRoot)
	if err != nil {
		panic(err)
	}
	return len(enc) > 0, nil
}

// HasStateInCache returns true if the state exists in cache.
func (s *Store) HasStateInCache(ctx context.Context, blockRoot [32]byte) (bool, error) {
	if s.hotStateCache.has(blockRoot) {
		return true, nil
	}
	_, has, err := s.epochBoundaryStateCache.getByRoot(blockRoot)
	if err != nil {
		return false, err
	}
	return has, nil
}

// DeleteState by block root.
func (s *Store) DeleteState(ctx context.Context, blockRoot [32]byte) error {
	ctx, span := trace.StartSpan(ctx, "BeaconDB.DeleteState")
	defer span.End()
	return s.DeleteStates(ctx, [][32]byte{blockRoot})
}

// DeleteStates by block roots.
//
// Note: bkt.Delete(key) uses a binary search to find the item in the database. Iterating with a
// cursor is faster when there are a large set of keys to delete. This method is O(n) deletion where
// n is the number of keys in the database. The alternative of calling  bkt.Delete on each key to
// delete would be O(m*log(n)) which would be much slower given a large set of keys to delete.
func (s *Store) DeleteStates(ctx context.Context, blockRoots [][32]byte) error {
	ctx, span := trace.StartSpan(ctx, "BeaconDB.DeleteStates")
	defer span.End()

	rootMap := make(map[[32]byte]bool, len(blockRoots))
	for _, blockRoot := range blockRoots {
		rootMap[blockRoot] = true
	}

	return s.db.Update(func(tx *bolt.Tx) error {
		bkt := tx.Bucket(blocksBucket)
		genesisBlockRoot := bkt.Get(genesisBlockRootKey)

		bkt = tx.Bucket(checkpointBucket)
		enc := bkt.Get(finalizedCheckpointKey)
		checkpoint := &ethpb.Checkpoint{}
		if enc == nil {
			checkpoint = &ethpb.Checkpoint{Root: genesisBlockRoot}
		} else if err := decode(ctx, enc, checkpoint); err != nil {
			return err
		}

		blockBkt := tx.Bucket(blocksBucket)
		headBlkRoot := blockBkt.Get(headBlockRootKey)
		bkt = tx.Bucket(stateBucket)
		c := bkt.Cursor()

		for blockRoot, _ := c.First(); blockRoot != nil; blockRoot, _ = c.Next() {
			if !rootMap[bytesutil.ToBytes32(blockRoot)] {
				continue
			}
			// Safe guard against deleting genesis, finalized, head state.
			if bytes.Equal(blockRoot, checkpoint.Root) || bytes.Equal(blockRoot, genesisBlockRoot) || bytes.Equal(blockRoot, headBlkRoot) {
				return errors.New("cannot delete genesis, finalized, or head state")
			}

			slot, err := slotByBlockRoot(ctx, tx, blockRoot)
			if err != nil {
				return err
			}
			indicesByBucket := createStateIndicesFromStateSlot(ctx, slot)
			if err := deleteValueForIndices(ctx, indicesByBucket, blockRoot, tx); err != nil {
				return errors.Wrap(err, "could not delete root for DB indices")
			}

			if err := c.Delete(); err != nil {
				return err
			}
		}
		return nil
	})
}

// creates state from marshaled proto state bytes.
func createState(ctx context.Context, enc []byte) (*pb.BeaconState, error) {
	protoState := &pb.BeaconState{}
	if err := decode(ctx, enc, protoState); err != nil {
		return nil, errors.Wrap(err, "failed to unmarshal encoding")
	}
	return protoState, nil
}

// HasState checks if a state by root exists in the db.
func (s *Store) stateBytes(ctx context.Context, blockRoot [32]byte) ([]byte, error) {
	ctx, span := trace.StartSpan(ctx, "BeaconDB.stateBytes")
	defer span.End()
	var dst []byte
	err := s.db.View(func(tx *bolt.Tx) error {
		bkt := tx.Bucket(stateBucket)
		dst = bkt.Get(blockRoot[:])
		return nil
	})
	return dst, err
}

// slotByBlockRoot retrieves the corresponding slot of the input block root.
func slotByBlockRoot(ctx context.Context, tx *bolt.Tx, blockRoot []byte) (uint64, error) {
	ctx, span := trace.StartSpan(ctx, "BeaconDB.slotByBlockRoot")
	defer span.End()

	bkt := tx.Bucket(stateSummaryBucket)
	enc := bkt.Get(blockRoot)

	if enc == nil {
		// Fall back to check the block.
		bkt := tx.Bucket(blocksBucket)
		enc := bkt.Get(blockRoot)

		if enc == nil {
			// Fallback and check the state.
			bkt = tx.Bucket(stateBucket)
			enc = bkt.Get(blockRoot)
			if enc == nil {
				return 0, errors.New("state enc can't be nil")
			}
			s, err := createState(ctx, enc)
			if err != nil {
				return 0, err
			}
			if s == nil {
				return 0, errors.New("state can't be nil")
			}
			return s.Slot, nil
		}
		b := &ethpb.SignedBeaconBlock{}
		err := decode(ctx, enc, b)
		if err != nil {
			return 0, err
		}
		if b.Block == nil {
			return 0, errors.New("block can't be nil")
		}
		return b.Block.Slot, nil
	}
	stateSummary := &pb.StateSummary{}
	if err := decode(ctx, enc, stateSummary); err != nil {
		return 0, err
	}
	return stateSummary.Slot, nil
}

// HighestSlotStatesBelow returns the states with the highest slot below the input slot
// from the db. Ideally there should just be one state per slot, but given validator
// can double propose, a single slot could have multiple block roots and
// results states. This returns a list of states.
func (s *Store) HighestSlotStatesBelow(ctx context.Context, slot uint64) ([]*state.BeaconState, error) {
	ctx, span := trace.StartSpan(ctx, "BeaconDB.HighestSlotStatesBelow")
	defer span.End()

	var best []byte
	if err := s.db.View(func(tx *bolt.Tx) error {
		bkt := tx.Bucket(stateSlotIndicesBucket)
		c := bkt.Cursor()
		for s, root := c.First(); s != nil; s, root = c.Next() {
			if ctx.Err() != nil {
				return ctx.Err()
			}
			key := bytesutil.BytesToUint64BigEndian(s)
			if root == nil {
				continue
			}
			if key >= slot {
				break
			}
			best = root
		}
		return nil
	}); err != nil {
		return nil, err
	}

	var st *state.BeaconState
	var err error
	if best != nil {
		st, err = s.State(ctx, bytesutil.ToBytes32(best))
		if err != nil {
			return nil, err
		}
	}
	if st == nil {
		st, err = s.GenesisState(ctx)
		if err != nil {
			return nil, err
		}
	}

	return []*state.BeaconState{st}, nil
}

// createBlockIndicesFromBlock takes in a beacon block and returns
// a map of bolt DB index buckets corresponding to each particular key for indices for
// data, such as (shard indices bucket -> shard 5).
func createStateIndicesFromStateSlot(ctx context.Context, slot uint64) map[string][]byte {
	ctx, span := trace.StartSpan(ctx, "BeaconDB.createStateIndicesFromState")
	defer span.End()
	indicesByBucket := make(map[string][]byte)
	// Every index has a unique bucket for fast, binary-search
	// range scans for filtering across keys.
	buckets := [][]byte{
		stateSlotIndicesBucket,
	}

	indices := [][]byte{
		bytesutil.Uint64ToBytesBigEndian(slot),
	}
	for i := 0; i < len(buckets); i++ {
		indicesByBucket[string(buckets[i])] = indices[i]
	}
	return indicesByBucket
}

<<<<<<< HEAD
// This returns the highest available ancestor state of the input block root.
// It recursively look up block's parent until a corresponding state of the block root
// is found in the caches or DB.
//
// There's three ways to derive block parent state:
// 1.) block parent state is the last finalized state
// 2.) block parent state is the epoch boundary state and exists in epoch boundary cache.
// 3.) block parent state is in DB.
func (s *Store) lastAncestorState(ctx context.Context, root [32]byte) (*state.BeaconState, error) {
	ctx, span := trace.StartSpan(ctx, "BeaconDB.lastAncestorState")
	defer span.End()

	if s.isFinalizedRoot(root) && s.finalizedState() != nil {
		return s.finalizedState(), nil
	}

	b, err := s.Block(ctx, root)
	if err != nil {
		return nil, err
	}
	if b == nil {
		return nil, errors.New("nil block")
	}

	for {
		if ctx.Err() != nil {
			return nil, ctx.Err()
		}
		// Is the state a genesis state.
		parentRoot := bytesutil.ToBytes32(b.Block.ParentRoot)
		if parentRoot == params.BeaconConfig().ZeroHash {
			return s.GenesisState(ctx)
		}

		// Does the state exist in the hot state cache.
		if s.hotStateCache.has(parentRoot) {
			return s.hotStateCache.get(parentRoot), nil
		}

		// Does the state exist in finalized info cache.
		if s.isFinalizedRoot(parentRoot) {
			return s.finalizedState(), nil
		}

		// Does the state exist in epoch boundary cache.
		cachedInfo, ok, err := s.epochBoundaryStateCache.getByRoot(parentRoot)
		if err != nil {
			return nil, err
		}
		if ok {
			return cachedInfo.state, nil
		}

		// Does the state exists in DB.
		has, err := s.HasState(ctx, parentRoot)
		if err != nil {
			return nil, err
		}
		if has {
			return s.StateByRoot(ctx, parentRoot)
		}
		b, err = s.Block(ctx, parentRoot)
		if err != nil {
			return nil, err
		}
		if b == nil {
			return nil, errors.New("unknown block")
		}
	}
}

// This returns the state summary object of a given block root, it first checks the cache
// then checks the DB. An error is returned if state summary object is nil.
func (s *Store) stateSummary(ctx context.Context, blockRoot [32]byte) (*pb.StateSummary, error) {
	var summary *pb.StateSummary
	var err error
	if s.stateSummaryCache == nil {
		return nil, errors.New("nil stateSummaryCache")
	}
	if s.stateSummaryCache.has(blockRoot) {
		summary = s.stateSummaryCache.get(blockRoot)
	} else {
		summary, err = s.StateSummary(ctx, blockRoot)
		if err != nil {
			return nil, err
		}
	}
	if summary == nil {
		return s.recoverStateSummary(ctx, blockRoot)
	}
	return summary, nil
}

// This recovers state summary object of a given block root by using the saved block in DB.
func (s *Store) recoverStateSummary(ctx context.Context, blockRoot [32]byte) (*pb.StateSummary, error) {
	if s.HasBlock(ctx, blockRoot) {
		b, err := s.Block(ctx, blockRoot)
		if err != nil {
			return nil, err
		}
		summary := &pb.StateSummary{Slot: b.Block.Slot, Root: blockRoot[:]}
		if err := s.SaveStateSummary(ctx, summary); err != nil {
			return nil, err
		}
		return summary, nil
	}
	return nil, errors.New("unknown state summary")
}

// ForceCheckpoint initiates a cold state save of the given state. This method does not update the
// "last archived state" but simply saves the specified state from the root argument into the DB.
func (s *Store) ForceCheckpoint(ctx context.Context, root []byte) error {
	ctx, span := trace.StartSpan(ctx, "BeaconDB.ForceCheckpoint")
	defer span.End()

	root32 := bytesutil.ToBytes32(root)
	// Before the first finalized check point, the finalized root is zero hash.
	// Return early if there hasn't been a finalized check point.
	if root32 == params.BeaconConfig().ZeroHash {
		return nil
	}

	fs, err := s.loadStateByRoot(ctx, root32)
	if err != nil {
		return err
	}

	return s.SaveState(ctx, fs, root32)
}

// SaveState saves a post beacon state. On the epoch boundary,
// it saves a full state. On an intermediate slot, it saves a back pointer to the
// nearest epoch boundary state.
func (s *Store) SaveState(ctx context.Context, state *state.BeaconState, blockRoot [32]byte) error {
	ctx, span := trace.StartSpan(ctx, "BeaconDB.saveStateByRoot")
	defer span.End()

	// Duration can't be 0 to prevent panic for division.
	duration := uint64(math.Max(float64(s.saveHotStateDB.duration), 1))

	s.saveHotStateDB.lock.Lock()
	if s.saveHotStateDB.enabled && state.Slot()%duration == 0 {
		if err := s.SaveState(ctx, state, blockRoot); err != nil {
			s.saveHotStateDB.lock.Unlock()
			return err
		}
		s.saveHotStateDB.savedStateRoots = append(s.saveHotStateDB.savedStateRoots, blockRoot)

		log.WithFields(logrus.Fields{
			"slot":                   state.Slot(),
			"totalHotStateSavedInDB": len(s.saveHotStateDB.savedStateRoots),
		}).Info("Saving hot state to DB")
	}
	s.saveHotStateDB.lock.Unlock()

	// If the hot state is already in cache, one can be sure the state was processed and in the DB.
	if s.hotStateCache.has(blockRoot) {
		return nil
	}

	// Only on an epoch boundary slot, saves epoch boundary state in epoch boundary root state cache.
	if helpers.IsEpochStart(state.Slot()) {
		if err := s.epochBoundaryStateCache.put(blockRoot, state); err != nil {
			return err
		}
	}

	// On an intermediate slots, save the hot state summary.
	s.stateSummaryCache.put(blockRoot, &pb.StateSummary{
		Slot: state.Slot(),
		Root: blockRoot[:],
	})

	// Store the copied state in the hot state cache.
	s.hotStateCache.put(blockRoot, state)

	return nil
}

// EnableSaveHotStateToDB enters the mode that saves hot beacon state to the DB.
// This usually gets triggered when there's long duration since finality.
func (s *Store) EnableSaveHotStateToDB(_ context.Context) {
	s.saveHotStateDB.lock.Lock()
	defer s.saveHotStateDB.lock.Unlock()
	if s.saveHotStateDB.enabled {
		return
	}

	s.saveHotStateDB.enabled = true

	log.WithFields(logrus.Fields{
		"enabled":       s.saveHotStateDB.enabled,
		"slotsInterval": s.saveHotStateDB.duration,
	}).Warn("Entering mode to save hot states in DB")
}

// DisableSaveHotStateToDB exits the mode that saves beacon state to DB for the hot states.
// This usually gets triggered once there's finality after long duration since finality.
func (s *Store) DisableSaveHotStateToDB(ctx context.Context) error {
	s.saveHotStateDB.lock.Lock()
	defer s.saveHotStateDB.lock.Unlock()
	if !s.saveHotStateDB.enabled {
		return nil
	}

	log.WithFields(logrus.Fields{
		"enabled":          s.saveHotStateDB.enabled,
		"deletedHotStates": len(s.saveHotStateDB.savedStateRoots),
	}).Warn("Exiting mode to save hot states in DB")

	// Delete previous saved states in DB as we are turning this mode off.
	s.saveHotStateDB.enabled = false
	if err := s.DeleteStates(ctx, s.saveHotStateDB.savedStateRoots); err != nil {
		return err
	}
	s.saveHotStateDB.savedStateRoots = nil

	return nil
}

// ResumeStategen resumes a new state management object from previously saved finalized check point in DB.
func (s *Store) ResumeStategen(ctx context.Context) (*state.BeaconState, error) {
	ctx, span := trace.StartSpan(ctx, "BeaconDB.Resume")
	defer span.End()

	c, err := s.FinalizedCheckpoint(ctx)
	if err != nil {
		return nil, err
	}
	fRoot := bytesutil.ToBytes32(c.Root)
	// Resume as genesis state if last finalized root is zero hashes.
	if fRoot == params.BeaconConfig().ZeroHash {
		return s.GenesisState(ctx)
	}
	fState, err := s.StateByRoot(ctx, fRoot)
	if err != nil {
		return nil, err
	}
	if fState == nil {
		return nil, errors.New("finalized state not found in disk")
	}

	s.finalizedInfo = &finalizedInfo{slot: fState.Slot(), root: fRoot, state: fState.Copy()}

	return fState, nil
}

// Returns true if input root equals to cached finalized root.
func (s *Store) isFinalizedRoot(r [32]byte) bool {
	s.finalizedInfo.lock.RLock()
	defer s.finalizedInfo.lock.RUnlock()
	return r == s.finalizedInfo.root
}

// Returns the cached and copied finalized state.
func (s *Store) finalizedState() *state.BeaconState {
	s.finalizedInfo.lock.RLock()
	defer s.finalizedInfo.lock.RUnlock()
	return s.finalizedInfo.state.Copy()
=======
// CleanUpDirtyStates removes states in DB that falls to under archived point interval rules.
// Only following states would be kept:
// 1.) state_slot % archived_interval == 0. (e.g. archived_interval=2048, states with slot 2048, 4096... etc)
// 2.) archived_interval - archived_interval/3 < state_slot % archived_interval
//   (e.g. archived_interval=2048, states with slots after 1365).
//   This is to tolerate skip slots. Not every state lays on the boundary.
// 3.) state with current finalized root
// 4.) unfinalized States
func (s *Store) CleanUpDirtyStates(ctx context.Context, slotsPerArchivedPoint uint64) error {
	ctx, span := trace.StartSpan(ctx, "BeaconDB. CleanUpDirtyStates")
	defer span.End()

	f, err := s.FinalizedCheckpoint(ctx)
	if err != nil {
		return err
	}
	finalizedSlot, err := helpers.StartSlot(f.Epoch)
	if err != nil {
		return err
	}
	deletedRoots := make([][32]byte, 0)

	err = s.db.View(func(tx *bolt.Tx) error {
		bkt := tx.Bucket(stateSlotIndicesBucket)
		return bkt.ForEach(func(k, v []byte) error {
			if ctx.Err() != nil {
				return ctx.Err()
			}

			finalizedChkpt := bytesutil.ToBytes32(f.Root) == bytesutil.ToBytes32(v)
			slot := bytesutil.BytesToUint64BigEndian(k)
			mod := slot % slotsPerArchivedPoint
			nonFinalized := slot > finalizedSlot

			// The following conditions cover 1, 2, 3 and 4 above.
			if mod != 0 && mod <= slotsPerArchivedPoint-slotsPerArchivedPoint/3 && !finalizedChkpt && !nonFinalized {
				deletedRoots = append(deletedRoots, bytesutil.ToBytes32(v))
			}
			return nil
		})
	})
	if err != nil {
		return err
	}

	log.WithField("count", len(deletedRoots)).Info("Cleaning up dirty states")
	if err := s.DeleteStates(ctx, deletedRoots); err != nil {
		return err
	}

	return err
>>>>>>> 5995d239
}<|MERGE_RESOLUTION|>--- conflicted
+++ resolved
@@ -11,12 +11,8 @@
 	"github.com/prysmaticlabs/prysm/beacon-chain/state"
 	pb "github.com/prysmaticlabs/prysm/proto/beacon/p2p/v1"
 	"github.com/prysmaticlabs/prysm/shared/bytesutil"
-<<<<<<< HEAD
 	"github.com/prysmaticlabs/prysm/shared/params"
 	"github.com/sirupsen/logrus"
-=======
-	log "github.com/sirupsen/logrus"
->>>>>>> 5995d239
 	bolt "go.etcd.io/bbolt"
 	"go.opencensus.io/trace"
 )
@@ -518,7 +514,6 @@
 	return indicesByBucket
 }
 
-<<<<<<< HEAD
 // This returns the highest available ancestor state of the input block root.
 // It recursively look up block's parent until a corresponding state of the block root
 // is found in the caches or DB.
@@ -778,7 +773,8 @@
 	s.finalizedInfo.lock.RLock()
 	defer s.finalizedInfo.lock.RUnlock()
 	return s.finalizedInfo.state.Copy()
-=======
+}
+
 // CleanUpDirtyStates removes states in DB that falls to under archived point interval rules.
 // Only following states would be kept:
 // 1.) state_slot % archived_interval == 0. (e.g. archived_interval=2048, states with slot 2048, 4096... etc)
@@ -830,5 +826,4 @@
 	}
 
 	return err
->>>>>>> 5995d239
 }