package initialsync

import (
	"context"
	"errors"
	"fmt"
	"runtime/debug"

	"github.com/gogo/protobuf/proto"
	pb "github.com/prysmaticlabs/prysm/proto/beacon/p2p/v1"
	"github.com/prysmaticlabs/prysm/shared/p2p"
	"github.com/prysmaticlabs/prysm/shared/params"
	"github.com/sirupsen/logrus"
	"go.opencensus.io/trace"
)

const noMsgData = "message contains no data"

func (s *InitialSync) checkBlockValidity(ctx context.Context, block *pb.BeaconBlock) error {
	ctx, span := trace.StartSpan(ctx, "beacon-chain.sync.initial-sync.checkBlockValidity")
	defer span.End()
	beaconState, err := s.db.HeadState(ctx)
	if err != nil {
		return fmt.Errorf("failed to get beacon state: %v", err)
	}

	if block.Slot < beaconState.FinalizedEpoch*params.BeaconConfig().SlotsPerEpoch {
		return errors.New("discarding received block with a slot number smaller than the last finalized slot")
	}
	// Attestation from proposer not verified as, other nodes only store blocks not proposer
	// attestations.
	return nil
}

<<<<<<< HEAD
=======
func (s *InitialSync) doesParentExist(block *pb.BeaconBlock) bool {
	parentHash := bytesutil.ToBytes32(block.ParentRoot)
	return s.db.HasBlock(parentHash)
}

>>>>>>> fda0310e
// safelyHandleMessage will recover and log any panic that occurs from the
// function argument.
func safelyHandleMessage(fn func(p2p.Message) error, msg p2p.Message) {
	defer func() {
		if r := recover(); r != nil {
			printedMsg := noMsgData
			if msg.Data != nil {
				printedMsg = proto.MarshalTextString(msg.Data)
			}
			log.WithFields(logrus.Fields{
				"r":   r,
				"msg": printedMsg,
			}).Error("Panicked when handling p2p message! Recovering...")

			debug.PrintStack()

			if msg.Ctx == nil {
				return
			}
			if span := trace.FromContext(msg.Ctx); span != nil {
				span.SetStatus(trace.Status{
					Code:    trace.StatusCodeInternal,
					Message: fmt.Sprintf("Panic: %v", r),
				})
			}
		}
	}()

	// Fingers crossed that it doesn't panic...
	if err := fn(msg); err != nil {
		log.WithError(err).Error("Failed to process message")
	}
}<|MERGE_RESOLUTION|>--- conflicted
+++ resolved
@@ -32,14 +32,11 @@
 	return nil
 }
 
-<<<<<<< HEAD
-=======
 func (s *InitialSync) doesParentExist(block *pb.BeaconBlock) bool {
 	parentHash := bytesutil.ToBytes32(block.ParentRoot)
 	return s.db.HasBlock(parentHash)
 }
 
->>>>>>> fda0310e
 // safelyHandleMessage will recover and log any panic that occurs from the
 // function argument.
 func safelyHandleMessage(fn func(p2p.Message) error, msg p2p.Message) {
