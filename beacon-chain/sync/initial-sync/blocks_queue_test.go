--- conflicted
+++ resolved
@@ -5,11 +5,8 @@
 	"fmt"
 	"testing"
 
-<<<<<<< HEAD
 	types "github.com/farazdagi/prysm-shared-types"
-=======
 	"github.com/kevinms/leakybucket-go"
->>>>>>> 1c5d533c
 	"github.com/libp2p/go-libp2p-core/peer"
 	eth "github.com/prysmaticlabs/ethereumapis/eth/v1alpha1"
 	mock "github.com/prysmaticlabs/prysm/beacon-chain/blockchain/testing"
@@ -317,12 +314,8 @@
 			for _, blk := range blocks {
 				receivedBlockSlots = append(receivedBlockSlots, blk.Block.Slot)
 			}
-<<<<<<< HEAD
-			missing := sliceutil.NotSlot(sliceutil.IntersectionSlot(tt.expectedBlockSlots, receivedBlockSlots), tt.expectedBlockSlots)
-=======
-			missing := sliceutil.NotUint64(
-				sliceutil.IntersectionUint64(tt.expectedBlockSlots, receivedBlockSlots), tt.expectedBlockSlots)
->>>>>>> 1c5d533c
+			missing := sliceutil.NotSlot(
+				sliceutil.IntersectionSlot(tt.expectedBlockSlots, receivedBlockSlots), tt.expectedBlockSlots)
 			if len(missing) > 0 {
 				t.Errorf("Missing blocks at slots %v", missing)
 			}
@@ -1072,9 +1065,9 @@
 	// The chain1 contains 250 blocks and is a dead end.
 	// The chain2 contains 296 blocks, with fork started at slot 128 of chain1.
 	chain1 := extendBlockSequence(t, []*eth.SignedBeaconBlock{}, 250)
-	forkedSlot := uint64(201)
+	forkedSlot := types.Slot(201)
 	chain2 := extendBlockSequence(t, chain1[:forkedSlot], 100)
-	finalizedSlot := uint64(63)
+	finalizedSlot := types.Slot(63)
 	finalizedEpoch := helpers.SlotToEpoch(finalizedSlot)
 
 	genesisBlock := chain1[0]
@@ -1108,7 +1101,7 @@
 	queue := newBlocksQueue(ctx, &blocksQueueConfig{
 		blocksFetcher:       fetcher,
 		chain:               mc,
-		highestExpectedSlot: uint64(len(chain2) - 1),
+		highestExpectedSlot: types.Slot(len(chain2) - 1),
 		mode:                modeNonConstrained,
 	})
 
@@ -1142,8 +1135,8 @@
 
 		startSlot := mc.HeadSlot() + 1
 		blocksPerRequest := queue.blocksFetcher.blocksPerSecond
-		machineSlots := make([]uint64, 0)
-		for i := startSlot; i < startSlot+blocksPerRequest*lookaheadSteps; i += blocksPerRequest {
+		machineSlots := make([]types.Slot, 0)
+		for i := startSlot; i < startSlot.Add(blocksPerRequest*lookaheadSteps); i += types.Slot(blocksPerRequest) {
 			queue.smm.addStateMachine(i).setState(stateSkipped)
 			machineSlots = append(machineSlots, i)
 		}
@@ -1192,8 +1185,8 @@
 		forkedPeer := connectPeerHavingBlocks(t, p2p, chain2, finalizedSlot, p2p.Peers())
 		startSlot := mc.HeadSlot() + 1
 		blocksPerRequest := queue.blocksFetcher.blocksPerSecond
-		machineSlots := make([]uint64, 0)
-		for i := startSlot; i < startSlot+blocksPerRequest*lookaheadSteps; i += blocksPerRequest {
+		machineSlots := make([]types.Slot, 0)
+		for i := startSlot; i < startSlot.Add(blocksPerRequest*lookaheadSteps); i += types.Slot(blocksPerRequest) {
 			queue.smm.addStateMachine(i).setState(stateSkipped)
 			machineSlots = append(machineSlots, i)
 		}
@@ -1255,8 +1248,8 @@
 		}
 
 		// Assert that machines are in the expected state.
-		startSlot = forkedEpochStartSlot + 1 + uint64(len(firstFSM.blocks))
-		for i := startSlot; i < startSlot+blocksPerRequest*(lookaheadSteps-1); i += blocksPerRequest {
+		startSlot = forkedEpochStartSlot.Add(1).Add(uint64(len(firstFSM.blocks)))
+		for i := startSlot; i < startSlot.Add(blocksPerRequest*(lookaheadSteps-1)); i += types.Slot(blocksPerRequest) {
 			fsm, ok := queue.smm.findStateMachine(i)
 			require.Equal(t, true, ok)
 			assert.Equal(t, stateSkipped, fsm.state)
