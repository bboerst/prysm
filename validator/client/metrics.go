package client

import (
	"context"
	"fmt"

	types "github.com/farazdagi/prysm-shared-types"
	"github.com/prometheus/client_golang/prometheus"
	"github.com/prometheus/client_golang/prometheus/promauto"
	ethpb "github.com/prysmaticlabs/ethereumapis/eth/v1alpha1"
	"github.com/prysmaticlabs/prysm/beacon-chain/core/helpers"
	"github.com/prysmaticlabs/prysm/shared/bytesutil"
	"github.com/prysmaticlabs/prysm/shared/params"
	"github.com/sirupsen/logrus"
)

var (
	// ValidatorStatusesGaugeVec used to track validator statuses by public key.
	ValidatorStatusesGaugeVec = promauto.NewGaugeVec(
		prometheus.GaugeOpts{
			Namespace: "validator",
			Name:      "statuses",
			Help:      "validator statuses: 0 UNKNOWN, 1 DEPOSITED, 2 PENDING, 3 ACTIVE, 4 EXITING, 5 SLASHING, 6 EXITED",
		},
		[]string{
			"pubkey",
		},
	)
	// ValidatorAggSuccessVec used to count successful aggregations.
	ValidatorAggSuccessVec = promauto.NewCounterVec(
		prometheus.CounterOpts{
			Namespace: "validator",
			Name:      "successful_aggregations",
		},
		[]string{
			"pubkey",
		},
	)
	// ValidatorAggFailVec used to count failed aggregations.
	ValidatorAggFailVec = promauto.NewCounterVec(
		prometheus.CounterOpts{
			Namespace: "validator",
			Name:      "failed_aggregations",
		},
		[]string{
			"pubkey",
		},
	)
	// ValidatorProposeSuccessVec used to count successful proposals.
	ValidatorProposeSuccessVec = promauto.NewCounterVec(
		prometheus.CounterOpts{
			Namespace: "validator",
			Name:      "successful_proposals",
		},
		[]string{
			"pubkey",
		},
	)
	// ValidatorProposeFailVec used to count failed proposals.
	ValidatorProposeFailVec = promauto.NewCounterVec(
		prometheus.CounterOpts{
			Namespace: "validator",
			Name:      "failed_proposals",
		},
		[]string{
			"pubkey",
		},
	)
	// ValidatorProposeFailVecSlasher used to count failed proposals by slashing protection.
	ValidatorProposeFailVecSlasher = promauto.NewCounterVec(
		prometheus.CounterOpts{
			Name: "validator_proposals_rejected_total",
			Help: "Count the block proposals rejected by slashing protection.",
		},
		[]string{
			"pubkey",
		},
	)
	// ValidatorBalancesGaugeVec used to keep track of validator balances by public key.
	ValidatorBalancesGaugeVec = promauto.NewGaugeVec(
		prometheus.GaugeOpts{
			Namespace: "validator",
			Name:      "balance",
			Help:      "current validator balance.",
		},
		[]string{
			"pubkey",
		},
	)
	// ValidatorAttestSuccessVec used to count successful attestations.
	ValidatorAttestSuccessVec = promauto.NewCounterVec(
		prometheus.CounterOpts{
			Namespace: "validator",
			Name:      "successful_attestations",
		},
		[]string{
			"pubkey",
		},
	)
	// ValidatorAttestFailVec used to count failed attestations.
	ValidatorAttestFailVec = promauto.NewCounterVec(
		prometheus.CounterOpts{
			Namespace: "validator",
			Name:      "failed_attestations",
		},
		[]string{
			"pubkey",
		},
	)
	// ValidatorAttestFailVecSlasher used to count failed attestations by slashing protection.
	ValidatorAttestFailVecSlasher = promauto.NewCounterVec(
		prometheus.CounterOpts{
			Name: "validator_attestations_rejected_total",
			Help: "Count the attestations rejected by slashing protection.",
		},
		[]string{
			"pubkey",
		},
	)
)

// LogValidatorGainsAndLosses logs important metrics related to this validator client's
// responsibilities throughout the beacon chain's lifecycle. It logs absolute accrued rewards
// and penalties over time, percentage gain/loss, and gives the end user a better idea
// of how the validator performs with respect to the rest.
<<<<<<< HEAD
func (v *validator) LogValidatorGainsAndLosses(ctx context.Context, slot types.Slot) error {
	if slot%params.BeaconConfig().SlotsPerEpoch != 0 || slot <= params.BeaconConfig().SlotsPerEpoch {
		// Do nothing unless we are at the start of the epoch, and not in the first epoch.
=======
func (v *validator) LogValidatorGainsAndLosses(ctx context.Context, slot uint64) error {
	if !helpers.IsEpochEnd(slot) || slot <= params.BeaconConfig().SlotsPerEpoch {
		// Do nothing unless we are at the end of the epoch, and not in the first epoch.
>>>>>>> 3a06f6e2
		return nil
	}
	if !v.logValidatorBalances {
		return nil
	}

	var pks [][48]byte
	var err error
	pks, err = v.keyManager.FetchValidatingPublicKeys(ctx)
	if err != nil {
		return err
	}
	pubKeys := bytesutil.FromBytes48Array(pks)

	req := &ethpb.ValidatorPerformanceRequest{
		PublicKeys: pubKeys,
	}
	resp, err := v.beaconClient.GetValidatorPerformance(ctx, req)
	if err != nil {
		return err
	}

	if v.emitAccountMetrics {
		for _, missingPubKey := range resp.MissingValidators {
			fmtKey := fmt.Sprintf("%#x", missingPubKey)
			ValidatorBalancesGaugeVec.WithLabelValues(fmtKey).Set(0)
		}
	}

	prevEpoch := types.Epoch(0)
	if slot >= params.BeaconConfig().SlotsPerEpoch {
		prevEpoch = types.Epoch(slot.DivSlot(params.BeaconConfig().SlotsPerEpoch).Sub(1))
		if uint64(v.voteStats.startEpoch) == ^uint64(0) { // Handles unknown first epoch.
			v.voteStats.startEpoch = prevEpoch
		}
	}
	gweiPerEth := float64(params.BeaconConfig().GweiPerEth)
	v.prevBalanceLock.Lock()
	for i, pubKey := range resp.PublicKeys {
		pubKeyBytes := bytesutil.ToBytes48(pubKey)
		if slot < params.BeaconConfig().SlotsPerEpoch {
			v.prevBalance[pubKeyBytes] = params.BeaconConfig().MaxEffectiveBalance
		}
		if _, ok := v.startBalances[pubKeyBytes]; !ok {
			v.startBalances[pubKeyBytes] = resp.BalancesBeforeEpochTransition[i]
		}

		fmtKey := fmt.Sprintf("%#x", pubKey)
		truncatedKey := fmt.Sprintf("%#x", bytesutil.Trunc(pubKey))
		if v.prevBalance[pubKeyBytes] > 0 {
			newBalance := float64(resp.BalancesAfterEpochTransition[i]) / gweiPerEth
			prevBalance := float64(resp.BalancesBeforeEpochTransition[i]) / gweiPerEth
			startBalance := float64(v.startBalances[pubKeyBytes]) / gweiPerEth
			percentNet := (newBalance - prevBalance) / prevBalance
			percentSinceStart := (newBalance - startBalance) / startBalance
			log.WithFields(logrus.Fields{
				"pubKey":                  truncatedKey,
				"epoch":                   prevEpoch,
				"correctlyVotedSource":    resp.CorrectlyVotedSource[i],
				"correctlyVotedTarget":    resp.CorrectlyVotedTarget[i],
				"correctlyVotedHead":      resp.CorrectlyVotedHead[i],
				"inclusionSlot":           resp.InclusionSlots[i],
				"inclusionDistance":       resp.InclusionDistances[i],
				"startBalance":            startBalance,
				"oldBalance":              prevBalance,
				"newBalance":              newBalance,
				"percentChange":           fmt.Sprintf("%.5f%%", percentNet*100),
				"percentChangeSinceStart": fmt.Sprintf("%.5f%%", percentSinceStart*100),
			}).Info("Previous epoch voting summary")
			if v.emitAccountMetrics {
				ValidatorBalancesGaugeVec.WithLabelValues(fmtKey).Set(newBalance)
			}
		}
		v.prevBalance[pubKeyBytes] = resp.BalancesBeforeEpochTransition[i]
	}
	v.prevBalanceLock.Unlock()

	v.UpdateLogAggregateStats(resp, slot)
	return nil
}

// UpdateLogAggregateStats updates and logs the voteStats struct of a validator using the RPC response obtained from LogValidatorGainsAndLosses.
func (v *validator) UpdateLogAggregateStats(resp *ethpb.ValidatorPerformanceResponse, slot types.Slot) {
	summary := &v.voteStats
	currentEpoch := slot / params.BeaconConfig().SlotsPerEpoch
	var included uint64
	var correctSource, correctTarget, correctHead int

	for i := range resp.PublicKeys {
		if uint64(resp.InclusionSlots[i]) != ^uint64(0) {
			included++
			summary.includedAttestedCount++
			summary.totalDistance += resp.InclusionDistances[i]
		}
		if resp.CorrectlyVotedSource[i] {
			correctSource++
			summary.correctSources++
		}
		if resp.CorrectlyVotedTarget[i] {
			correctTarget++
			summary.correctTargets++
		}
		if resp.CorrectlyVotedHead[i] {
			correctHead++
			summary.correctHeads++
		}
	}

	summary.totalAttestedCount += uint64(len(resp.InclusionSlots))
	summary.totalSources += included
	summary.totalTargets += included
	summary.totalHeads += included

	log.WithFields(logrus.Fields{
		"epoch":                   currentEpoch - 1,
		"attestationInclusionPct": fmt.Sprintf("%.0f%%", (float64(included)/float64(len(resp.InclusionSlots)))*100),
		"correctlyVotedSourcePct": fmt.Sprintf("%.0f%%", (float64(correctSource)/float64(included))*100),
		"correctlyVotedTargetPct": fmt.Sprintf("%.0f%%", (float64(correctTarget)/float64(included))*100),
		"correctlyVotedHeadPct":   fmt.Sprintf("%.0f%%", (float64(correctHead)/float64(included))*100),
	}).Info("Previous epoch aggregated voting summary")

	var totalStartBal, totalPrevBal uint64
	for i, val := range v.startBalances {
		totalStartBal += val
		totalPrevBal += v.prevBalance[i]
	}

	log.WithFields(logrus.Fields{
		"numberOfEpochs":           fmt.Sprintf("%d", currentEpoch.SubEpoch(summary.startEpoch)),
		"attestationsInclusionPct": fmt.Sprintf("%.0f%%", (float64(summary.includedAttestedCount)/float64(summary.totalAttestedCount))*100),
		"averageInclusionDistance": fmt.Sprintf("%.2f slots", float64(summary.totalDistance)/float64(summary.includedAttestedCount)),
		"correctlyVotedSourcePct":  fmt.Sprintf("%.0f%%", (float64(summary.correctSources)/float64(summary.totalSources))*100),
		"correctlyVotedTargetPct":  fmt.Sprintf("%.0f%%", (float64(summary.correctTargets)/float64(summary.totalTargets))*100),
		"correctlyVotedHeadPct":    fmt.Sprintf("%.0f%%", (float64(summary.correctHeads)/float64(summary.totalHeads))*100),
		"pctChangeCombinedBalance": fmt.Sprintf("%.5f%%", (float64(totalPrevBal)-float64(totalStartBal))/float64(totalStartBal)*100),
	}).Info("Vote summary since launch")
}<|MERGE_RESOLUTION|>--- conflicted
+++ resolved
@@ -123,15 +123,9 @@
 // responsibilities throughout the beacon chain's lifecycle. It logs absolute accrued rewards
 // and penalties over time, percentage gain/loss, and gives the end user a better idea
 // of how the validator performs with respect to the rest.
-<<<<<<< HEAD
 func (v *validator) LogValidatorGainsAndLosses(ctx context.Context, slot types.Slot) error {
-	if slot%params.BeaconConfig().SlotsPerEpoch != 0 || slot <= params.BeaconConfig().SlotsPerEpoch {
-		// Do nothing unless we are at the start of the epoch, and not in the first epoch.
-=======
-func (v *validator) LogValidatorGainsAndLosses(ctx context.Context, slot uint64) error {
 	if !helpers.IsEpochEnd(slot) || slot <= params.BeaconConfig().SlotsPerEpoch {
 		// Do nothing unless we are at the end of the epoch, and not in the first epoch.
->>>>>>> 3a06f6e2
 		return nil
 	}
 	if !v.logValidatorBalances {
